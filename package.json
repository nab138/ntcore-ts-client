{
  "name": "ntcore-ts-client-monorepo",
  "version": "0.0.0",
  "license": "ISC",
  "scripts": {
    "prepare": "husky install",
    "test": "npx nx run ntcore-ts-client:test"
  },
  "private": true,
  "lint-staged": {
    "*": [
      "npx nx format:write --uncommitted",
      "npx nx affected --target=lint-fix --uncommitted",
      "npx nx affected --target=test --uncommitted",
      "npx nx affected --target=build --uncommitted",
      "npx nx run ntcore-ts-client:docs"
    ]
  },
  "dependencies": {
    "@msgpack/msgpack": "^2.8.0",
    "isomorphic-ws": "^5.0.0",
<<<<<<< HEAD
    "tslib": "^2.6.2",
    "uuid": "^9.0.1",
    "ws": "^8.14.2",
    "zod": "^3.22.2"
=======
    "tslib": "^2.5.0",
    "uuid": "^9.0.0",
    "ws": "^8.12.0",
    "zod": "^3.22.3"
>>>>>>> 4f836dce
  },
  "devDependencies": {
    "@commitlint/cli": "^17.7.1",
    "@commitlint/config-conventional": "^17.7.0",
    "@nx/devkit": "16.9.0",
    "@nx/eslint-plugin": "16.9.0",
    "@nx/jest": "16.9.0",
    "@nx/js": "16.9.0",
    "@nx/linter": "16.9.0",
    "@nx/node": "16.9.0",
    "@nx/workspace": "16.9.0",
    "@types/jest": "29.5.5",
    "@types/node": "^20.6.5",
    "@types/uuid": "^9.0.4",
    "@types/ws": "^8.5.6",
    "@typescript-eslint/eslint-plugin": "5.62.0",
    "@typescript-eslint/parser": "5.62.0",
    "eslint": "8.50.0",
    "eslint-config-prettier": "8.8.0",
    "eslint-import-resolver-typescript": "^3.6.1",
    "eslint-plugin-import": "^2.28.1",
    "eslint-plugin-jest": "^27.4.0",
    "eslint-plugin-jsdoc": "^46.8.2",
    "eslint-plugin-json": "^3.1.0",
    "eslint-plugin-tsdoc": "^0.2.17",
    "husky": "^8.0.3",
    "jest": "29.7.0",
    "jest-environment-jsdom": "29.7.0",
    "jest-websocket-mock": "^2.5.0",
    "lint-staged": "^14.0.1",
    "nx": "16.9.0",
    "nx-cloud": "16.4.0",
    "prettier": "^2.8.8",
    "ts-jest": "29.1.1",
    "ts-node": "10.9.1",
    "typedoc": "^0.25.1",
    "typedoc-plugin-missing-exports": "^2.1.0",
    "typescript": "5.1.6"
  }
}<|MERGE_RESOLUTION|>--- conflicted
+++ resolved
@@ -19,17 +19,10 @@
   "dependencies": {
     "@msgpack/msgpack": "^2.8.0",
     "isomorphic-ws": "^5.0.0",
-<<<<<<< HEAD
-    "tslib": "^2.6.2",
-    "uuid": "^9.0.1",
-    "ws": "^8.14.2",
-    "zod": "^3.22.2"
-=======
     "tslib": "^2.5.0",
     "uuid": "^9.0.0",
     "ws": "^8.12.0",
     "zod": "^3.22.3"
->>>>>>> 4f836dce
   },
   "devDependencies": {
     "@commitlint/cli": "^17.7.1",
